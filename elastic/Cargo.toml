[package]
name = "elastic"
version = "0.12.0"
authors = ["Ashley Mannix <ashleymannix@live.com.au>"]
license = "Apache-2.0"
keywords = ["elasticsearch", "search"]
description = "A modular client for the Elasticsearch REST API."
documentation = "https://docs.rs/elastic/"
repository = "https://github.com/elastic-rs/elastic"

[features]
nightly = ["elastic_reqwest/nightly"]

[dependencies]
error-chain = "~0.7.0"
serde = "~1"
serde_json = "~1"
reqwest = "~0.4.0"

elastic_reqwest = "~0.7.1"
<<<<<<< HEAD
elastic_responses = "~0.6.1"
elastic_types = "~0.13.0"
=======
elastic_requests = "~0.4.0"
elastic_responses = "~0.7.2"
elastic_types = "~0.15.0"
>>>>>>> 461279b6

[dev-dependencies]
json_str = "^0.*"
serde_derive = "~1"
elastic_derive = { version = "~0.2.0", path = "../derive" }<|MERGE_RESOLUTION|>--- conflicted
+++ resolved
@@ -18,14 +18,8 @@
 reqwest = "~0.4.0"
 
 elastic_reqwest = "~0.7.1"
-<<<<<<< HEAD
-elastic_responses = "~0.6.1"
-elastic_types = "~0.13.0"
-=======
-elastic_requests = "~0.4.0"
 elastic_responses = "~0.7.2"
 elastic_types = "~0.15.0"
->>>>>>> 461279b6
 
 [dev-dependencies]
 json_str = "^0.*"
