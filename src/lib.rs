--- conflicted
+++ resolved
@@ -371,17 +371,7 @@
     These parameters are added as query parameters to request urls.
     */
     pub fn url_param<T: ToString>(mut self, key: &'static str, value: T) -> Self {
-        if self.url_params.contains_key(key) {
-<<<<<<< HEAD
-            // This is safe because we know here that the key exists
-=======
->>>>>>> 6aac9c5a
-            let entry = self.url_params.get_mut(key).unwrap();
-            *entry = value.to_string();
-        } else {
-            self.url_params.insert(key, value.to_string());
-        }
-
+        self.url_params.insert(key, value.to_string());
         self
     }
 
