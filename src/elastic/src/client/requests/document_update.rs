--- conflicted
+++ resolved
@@ -4,10 +4,6 @@
 [docs-update]: http://www.elastic.co/guide/en/elasticsearch/reference/current/docs-update.html
 */
 
-<<<<<<< HEAD
-=======
-use futures::Future;
->>>>>>> 1c9a8bb0
 use serde::ser::Serialize;
 use serde_json;
 use std::marker::PhantomData;
@@ -15,12 +11,7 @@
 use crate::{
     client::{
         requests::{
-<<<<<<< HEAD
             RequestInner,
-=======
-            raw::RawRequestInner,
-            Pending as BasePending,
->>>>>>> 1c9a8bb0
             RequestBuilder,
         },
         responses::UpdateResponse,
@@ -545,15 +536,7 @@
 
         self.script(builder)
     }
-}
-
-<<<<<<< HEAD
-#[cfg(all(test, feature="sync_sender"))]
-=======
-impl<TSender, TBody> UpdateRequestBuilder<TSender, TBody>
-where
-    TSender: Sender,
-{
+
     /**
     Request that the [`UpdateResponse`] include the `source` of the updated document.
 
@@ -611,126 +594,7 @@
     }
 }
 
-/**
-# Send synchronously
-*/
-impl<TBody> UpdateRequestBuilder<SyncSender, TBody>
-where
-    TBody: Serialize,
-{
-    /**
-    Send an `UpdateRequestBuilder` synchronously using a [`SyncClient`][SyncClient].
-
-    This will block the current thread until a response arrives and is deserialised.
-
-    # Examples
-
-    Update a [`DocumentType`][documents-mod] called `MyType` with an id of `1` using a new document value:
-
-    ```no_run
-    # #[macro_use] extern crate serde_derive;
-    # #[macro_use] extern crate elastic_derive;
-    # use elastic::prelude::*;
-        # fn main() -> Result<(), Box<dyn ::std::error::Error>> {
-    # #[derive(Serialize, Deserialize, ElasticType)]
-    # struct MyType {
-    #     pub id: String,
-    #     pub title: String,
-    #     pub timestamp: Date<DefaultDateMapping>
-    # }
-    # let client = SyncClientBuilder::new().build()?;
-    # let new_doc = MyType { id: "1".to_owned(), title: String::new(), timestamp: Date::now() };
-    let response = client.document::<MyType>()
-                         .update(1)
-                         .doc(new_doc)
-                         .send()?;
-
-    assert!(response.updated());
-    # Ok(())
-    # }
-    ```
-
-    [SyncClient]: ../../type.SyncClient.html
-    [documents-mod]: ../../types/document/index.html
-    */
-    pub fn send(self) -> Result<UpdateResponse, Error> {
-        let req = self.inner.into_request()?;
-
-        RequestBuilder::new(self.client, self.params_builder, RawRequestInner::new(req))
-            .send()?
-            .into_response()
-    }
-}
-
-/**
-# Send asynchronously
-*/
-impl<TBody> UpdateRequestBuilder<AsyncSender, TBody>
-where
-    TBody: Serialize + Send + 'static,
-{
-    /**
-    Send an `UpdateRequestBuilder` asynchronously using an [`AsyncClient`][AsyncClient].
-
-    This will return a future that will resolve to the deserialised update document response.
-
-    # Examples
-
-    Update a [`DocumentType`][documents-mod] called `MyType` with an id of `1` using a new document value:
-
-    ```no_run
-    # #[macro_use] extern crate serde_json;
-    # #[macro_use] extern crate serde_derive;
-    # #[macro_use] extern crate elastic_derive;
-    # use serde_json::Value;
-    # use futures::Future;
-    # use elastic::prelude::*;
-        # fn main() -> Result<(), Box<dyn ::std::error::Error>> {
-    # #[derive(Serialize, Deserialize, ElasticType)]
-    # struct MyType {
-    #     pub id: String,
-    #     pub title: String,
-    #     pub timestamp: Date<DefaultDateMapping>
-    # }
-    # let client = AsyncClientBuilder::new().build()?;
-    # let new_doc = MyType { id: "1".to_owned(), title: String::new(), timestamp: Date::now() };
-    let future = client.document::<MyType>()
-                       .update(1)
-                       .doc(new_doc)
-                       .send();
-
-    future.and_then(|response| {
-        assert!(response.updated());
-
-        Ok(())
-    });
-    # Ok(())
-    # }
-    ```
-
-    [AsyncClient]: ../../type.AsyncClient.html
-    [documents-mod]: ../../types/document/index.html
-    */
-    pub fn send(self) -> Pending {
-        let (client, params_builder, inner) = (self.client, self.params_builder, self.inner);
-
-        let req_future = client.sender.maybe_async(move || inner.into_request());
-
-        let res_future = req_future.and_then(move |req| {
-            RequestBuilder::new(client, params_builder, RawRequestInner::new(req))
-                .send()
-                .and_then(|res| res.into_response())
-        });
-
-        Pending::new(res_future)
-    }
-}
-
-/** A future returned by calling `send`. */
-pub type Pending = BasePending<UpdateResponse>;
-
-#[cfg(test)]
->>>>>>> 1c9a8bb0
+#[cfg(all(test, feature="sync_sender"))]
 mod tests {
     use super::ScriptBuilder;
     use crate::{
