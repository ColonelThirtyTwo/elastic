use std::{
    collections::HashMap,
    fmt,
    sync::Arc,
};

use http::{
    header::{
        HeaderMap,
        HeaderName,
        HeaderValue,
        InvalidHeaderValue,
        AUTHORIZATION,
        CONTENT_TYPE,
    },
    method::Method as HttpMethod,
};
use url::form_urlencoded::Serializer;

use crate::http::{
    sender::NodeAddress,
    Method,
};

/**
The default Elasticsearch address to connect to.
*/
pub const DEFAULT_NODE_ADDRESS: &str = "http://localhost:9200";

/**
An incomplete set of request parameters.

The difference between `PreRequestParams` and `RequestParams` is the absense of a base url to send requests to.
When requests are load balanced between multiple Elasticsearch nodes the url to send a request to might not be known upfront.
*/
#[derive(Clone)]
pub struct PreRequestParams {
    url_params: Arc<HashMap<&'static str, String>>,
    // We should be able to replace this with `Arc<HeaderMapMap>` from the `http` crate
    headers: Arc<HeaderMap>,
}

/**
Parameters for a single REST API request.

The `RequestParams` struct allows you to set headers and url parameters for a given request.
By default, the `ContentType::json` header will always be added.
Url parameters are added as simple key-value pairs, and serialised by [rust-url](http://servo.github.io/rust-url/url/index.html).

# Examples

With default query parameters:

```
# use elastic::client::RequestParams;
let params = RequestParams::default();
```

With a custom base url:

```
# use elastic::client::RequestParams;
let params = RequestParams::new("http://mybaseurl:9200");
```

With custom headers:

```
# use elastic::prelude::*;
# use std::str::FromStr;
# fn main() -> Result<(), Box<dyn ::std::error::Error>> {
use elastic::http::header::{self, AUTHORIZATION, HeaderValue};

let auth = HeaderValue::from_str("let me in")?;

let params = RequestParams::default()
    .header(AUTHORIZATION, auth);
# Ok(())
# }
```

With url query parameters:

```
# use elastic::client::RequestParams;
let params = RequestParams::default()
    .url_param("pretty", true)
    .url_param("q", "*");
```
*/
#[derive(Clone)]
pub struct RequestParams {
    base_url: NodeAddress,
    inner: PreRequestParams,
}

impl PreRequestParams {
    /**
    Create a new container for request parameters.

    This method takes a fully-qualified url for the Elasticsearch node.
    It will also set the `Content-Type` header to `application/json`.
    */
    pub fn new() -> Self {
        PreRequestParams {
            headers: Arc::new({
                let mut headers = HeaderMap::new();
                headers.insert(CONTENT_TYPE, HeaderValue::from_static("application/json"));

                headers
            }),
            url_params: Arc::new(HashMap::new()),
        }
    }

    /**
    Set a url param value.

    These parameters are added as query parameters to request urls.
    */
    pub fn url_param(mut self, key: &'static str, value: impl ToString) -> Self {
        Arc::make_mut(&mut self.url_params).insert(key, value.to_string());
        self
    }

    /** Set a request header. */
    pub fn header(mut self, key: HeaderName, value: HeaderValue) -> Self {
        Arc::make_mut(&mut self.headers).insert(key, value);
        self
    }

    /** Enables HTTP basic authentication. */
    pub fn basic_auth<U, P>(
        mut self,
        username: U,
        password: Option<P>,
    ) -> Result<Self, InvalidHeaderValue>
    where
        U: fmt::Display,
        P: fmt::Display,
    {
        let auth = match password {
            Some(password) => format!("{}:{}", username, password),
            None => format!("{}:", username),
        };
        let header_value = HeaderValue::from_str(&format!("Basic {}", base64::encode(&auth)))?;
        Arc::make_mut(&mut self.headers).insert(AUTHORIZATION, header_value);
        Ok(self)
    }
}

impl Default for PreRequestParams {
    fn default() -> Self {
        PreRequestParams::new()
    }
}

impl RequestParams {
    /** Create a container for request parameters from a base url and pre request parameters. */
    pub fn from_parts(base_url: impl Into<NodeAddress>, inner: PreRequestParams) -> Self {
        RequestParams {
            base_url: base_url.into(),
            inner,
        }
    }

    /**
    Create a new container for request parameters.

    This method takes a fully-qualified url for the Elasticsearch node.
    It will also set the `Content-Type` header to `application/json`.
    */
    pub fn new(base_url: impl Into<NodeAddress>) -> Self {
        RequestParams::from_parts(base_url.into(), PreRequestParams::new())
    }

    /** Set the base url for the Elasticsearch node. */
    pub fn base_url(mut self, base_url: impl Into<NodeAddress>) -> Self {
        self.base_url = base_url.into();
        self
    }

    /**
    Set a url param value.

    These parameters are added as query parameters to request urls.
    */
    pub fn url_param(mut self, key: &'static str, value: impl ToString) -> Self {
        self.inner = self.inner.url_param(key, value);
        self
    }

    /** Set a request header. */
    pub fn header(mut self, key: HeaderName, value: HeaderValue) -> Self {
        self.inner = self.inner.header(key, value);
        self
    }

    /** Get the base url. */
    pub fn get_base_url(&self) -> &str {
        self.base_url.as_ref()
    }

    /** Gets a shared reference to the headers */
    pub fn get_headers(&self) -> Arc<HeaderMap> {
        self.inner.headers.clone()
    }

    /**
    Get the url query params as a formatted string.

    Follows the `application/x-www-form-urlencoded` format.
    This method returns the length of the query string and an optional value.
    If the value is `None`, then the length will be `0`.
    */
    pub fn get_url_qry(&self) -> (usize, Option<String>) {
        if self.inner.url_params.len() > 0 {
            let qry: String = Serializer::for_suffix(String::from("?"), 1)
                .extend_pairs(self.inner.url_params.iter())
                .finish();

            (qry.len(), Some(qry))
        } else {
            (0, None)
        }
    }

    /** Split the request parameters into its parts. */
    pub fn split(self) -> (NodeAddress, PreRequestParams) {
        (self.base_url, self.inner)
    }
}

impl Default for RequestParams {
    fn default() -> Self {
        RequestParams::new(DEFAULT_NODE_ADDRESS)
    }
}

<<<<<<< HEAD
/** Creates the full URL for a request */
pub fn build_url<'a>(req_url: &str, params: &RequestParams) -> String {
=======
pub(crate) fn build_url(req_url: &str, params: &RequestParams) -> String {
>>>>>>> 1c9a8bb0
    let (qry_len, qry) = params.get_url_qry();

    let mut url = String::with_capacity(params.base_url.as_ref().len() + req_url.len() + qry_len);

    url.push_str(params.base_url.as_ref());
    url.push_str(&req_url);

    if let Some(qry) = qry {
        url.push_str(&qry);
    }

    url
}

/** Converts an elastic crate Method object to an http crate HttpMethod */
pub fn build_http_method(method: Method) -> HttpMethod {
    match method {
        Method::GET => HttpMethod::GET,
        Method::POST => HttpMethod::POST,
        Method::HEAD => HttpMethod::HEAD,
        Method::DELETE => HttpMethod::DELETE,
        Method::PUT => HttpMethod::PUT,
        Method::PATCH => HttpMethod::PATCH,
        method => {
            HttpMethod::from_bytes(method.as_str().as_bytes()).expect("invalid HTTP method")
        }
    }
}

#[cfg(test)]
mod tests {
    use super::*;
    use crate::{
        http::header::{
            AUTHORIZATION,
            CONTENT_TYPE,
            REFERER,
        },
        tests::{
            assert_send,
            assert_sync,
        },
    };

    #[test]
    fn assert_send_sync() {
        assert_send::<PreRequestParams>();
        assert_sync::<PreRequestParams>();

        assert_send::<RequestParams>();
        assert_sync::<RequestParams>();
    }

    #[test]
    fn request_params_has_default_content_type() {
        let req = RequestParams::default();

        let headers = req.get_headers();

        assert_eq!(
            Some("application/json"),
            headers
                .get(CONTENT_TYPE)
                .map(|header| header.to_str().unwrap())
        );
    }

    #[test]
    fn set_multiple_headers() {
        let req = RequestParams::new(DEFAULT_NODE_ADDRESS)
            .header(REFERER, HeaderValue::from_str("/not-the-value").unwrap())
            .header(REFERER, HeaderValue::from_str("/People.html#tim").unwrap())
            .header(AUTHORIZATION, HeaderValue::from_str("let me in").unwrap());

        let headers = req.get_headers();

        assert_eq!(
            Some("application/json"),
            headers
                .get(CONTENT_TYPE)
                .map(|header| header.to_str().unwrap())
        );
        assert_eq!(
            Some("/People.html#tim"),
            headers.get(REFERER).map(|header| header.to_str().unwrap())
        );
        assert_eq!(
            Some("let me in"),
            headers
                .get(AUTHORIZATION)
                .map(|header| header.to_str().unwrap())
        );
    }

    #[test]
    fn request_params_has_default_base_url() {
        let req = RequestParams::default();

        assert_eq!(DEFAULT_NODE_ADDRESS, req.get_base_url());
    }

    #[test]
    fn request_params_can_set_base_url() {
        let req = RequestParams::new("http://eshost:9200");

        assert_eq!("http://eshost:9200", req.get_base_url());
    }

    #[test]
    fn request_params_can_set_url_query() {
        let req = RequestParams::new(DEFAULT_NODE_ADDRESS)
            .url_param("pretty", false)
            .url_param("pretty", true);

        assert_eq!((12, Some(String::from("?pretty=true"))), req.get_url_qry());
    }

    #[test]
    fn empty_request_params_returns_empty_string() {
        let req = RequestParams::default();

        assert_eq!((0, None), req.get_url_qry());
    }
}<|MERGE_RESOLUTION|>--- conflicted
+++ resolved
@@ -237,12 +237,8 @@
     }
 }
 
-<<<<<<< HEAD
 /** Creates the full URL for a request */
-pub fn build_url<'a>(req_url: &str, params: &RequestParams) -> String {
-=======
-pub(crate) fn build_url(req_url: &str, params: &RequestParams) -> String {
->>>>>>> 1c9a8bb0
+pub fn build_url(req_url: &str, params: &RequestParams) -> String {
     let (qry_len, qry) = params.get_url_qry();
 
     let mut url = String::with_capacity(params.base_url.as_ref().len() + req_url.len() + qry_len);
