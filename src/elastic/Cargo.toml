--- conflicted
+++ resolved
@@ -15,17 +15,22 @@
 appveyor = { repository = "elastic-rs/elastic" }
 
 [features]
-<<<<<<< HEAD
-
-default = ["sync_sender", "async_sender"]
-
-sync_sender = ["reqwest"]
-async_sender = ["reqwest", "futures", "tokio", "tokio-threadpool"]
-=======
 default = [
+    "sync_sender",
+    "async_sender",
     "geo-types"
 ]
->>>>>>> 1c9a8bb0
+
+sync_sender = [
+    "reqwest"
+]
+
+async_sender = [
+    "reqwest",
+    "futures",
+    "tokio",
+    "tokio-threadpool"
+]
 
 rustls-tls = [
     "reqwest/rustls-tls"
